--- conflicted
+++ resolved
@@ -4662,19 +4662,6 @@
     private applyTaskFilter(taskIds: (string | number)[]): void {
         if (!this.taskIdTable || !this.taskIdColumn) return;
 
-<<<<<<< HEAD
-        const filter: IBasicFilter = {
-            // eslint-disable-next-line powerbi-visuals/no-http-string
-            $schema: "http://powerbi.com/product/schema#basic",
-            filterType: 1, // 1 corresponds to FilterType.Basic
-            target: {
-                table: this.taskIdTable,
-                column: this.taskIdColumn
-            },
-            operator: "In",
-            values: taskIds
-        };
-=======
       const filter: IBasicFilter = {
           // eslint-disable-next-line powerbi-visuals/no-http-string
           $schema: "http://powerbi.com/product/schema#basic",
@@ -4686,7 +4673,6 @@
           operator: "In",
           values: taskIds
       };
->>>>>>> 2d95afcc
 
         const action = taskIds.length > 0 ? FilterAction.merge : FilterAction.remove;
         this.host.applyJsonFilter(filter, "general", "taskFilter", action);
