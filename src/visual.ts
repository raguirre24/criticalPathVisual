--- conflicted
+++ resolved
@@ -15,11 +15,7 @@
 
 import { VisualSettings } from "./settings";
 import { FormattingSettingsService } from "powerbi-visuals-utils-formattingmodel";
-<<<<<<< HEAD
 import { IBasicFilter, FilterType } from "powerbi-models";
-=======
-import { IBasicFilter } from "powerbi-models";
->>>>>>> 2293aa3d
 import FilterAction = powerbi.FilterAction;
 
 // --- Update Task Interface to include tooltipData ---
@@ -4666,20 +4662,17 @@
     private applyTaskFilter(taskIds: (string | number)[]): void {
         if (!this.taskIdTable || !this.taskIdColumn) return;
 
-        const filter: IBasicFilter = {
-            // eslint-disable-next-line powerbi-visuals/no-http-string
-            $schema: "http://powerbi.com/product/schema#basic",
-            target: {
-                table: this.taskIdTable,
-                column: this.taskIdColumn
-            },
-<<<<<<< HEAD
-            filterType: FilterType.Basic,
-=======
->>>>>>> 2293aa3d
-            operator: "In",
-            values: taskIds
-        };
+      const filter: IBasicFilter = {
+          // eslint-disable-next-line powerbi-visuals/no-http-string
+          $schema: "http://powerbi.com/product/schema#basic",
+          target: {
+              table: this.taskIdTable,
+              column: this.taskIdColumn
+          },
+          filterType: FilterType.Basic,
+          operator: "In",
+          values: taskIds
+      };
 
         const action = taskIds.length > 0 ? FilterAction.merge : FilterAction.remove;
         this.host.applyJsonFilter(filter, "general", "taskFilter", action);
